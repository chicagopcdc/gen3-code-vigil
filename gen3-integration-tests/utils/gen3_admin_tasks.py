--- conflicted
+++ resolved
@@ -103,36 +103,18 @@
             raise Exception("Build timed out. Consider increasing max_duration")
     else:
         raise Exception("Build number not found")
-
-
-<<<<<<< HEAD
-def generate_test_data(
-    test_env_namespace: str,
-    max_examples: int,
-):
-    """
-    Runs jenkins job to generate test data
-    Since this requires adminvm interaction we use jenkins
-    """
-=======
+        
+        
 def check_job_pod(
     test_env_namespace: str,
     job_name: str,
     label_name: str,
     expect_failure: bool = False,
 ):
->>>>>>> 19867db7
-    job = JenkinsJob(
-        os.getenv("JENKINS_URL"),
-        os.getenv("JENKINS_USERNAME"),
-        os.getenv("JENKINS_PASSWORD"),
-<<<<<<< HEAD
-        "generate-test-data",
-    )
-    params = {
-        "NAMESPACE": test_env_namespace,
-        "MAX_EXAMPLES": max_examples,
-=======
+    job = JenkinsJob(
+        os.getenv("JENKINS_URL"),
+        os.getenv("JENKINS_USERNAME"),
+        os.getenv("JENKINS_PASSWORD"),
         "check-kube-pod",
     )
     params = {
@@ -140,7 +122,36 @@
         "JOBNAME": job_name,
         "LABELNAME": label_name,
         "EXPECTFAILURE": expect_failure,
->>>>>>> 19867db7
+    }
+    build_num = job.build_job(params)
+    if build_num:
+        status = job.wait_for_build_completion(build_num)
+        if status == "Completed":
+            return job.get_build_result(build_num)
+        else:
+            job.terminate_build(build_num)
+            raise Exception("Build timed out. Consider increasing max_duration")
+    else:
+        raise Exception("Build number not found")
+        
+
+def generate_test_data(
+    test_env_namespace: str,
+    max_examples: int,
+):
+    """
+    Runs jenkins job to generate test data
+    Since this requires adminvm interaction we use jenkins
+    """
+    job = JenkinsJob(
+        os.getenv("JENKINS_URL"),
+        os.getenv("JENKINS_USERNAME"),
+        os.getenv("JENKINS_PASSWORD"),
+        "generate-test-data",
+    )
+    params = {
+        "NAMESPACE": test_env_namespace,
+        "MAX_EXAMPLES": max_examples,
     }
     build_num = job.build_job(params)
     if build_num:
