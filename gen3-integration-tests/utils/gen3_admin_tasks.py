import os
import pytest
import requests

from dotenv import load_dotenv
from cdislogging import get_logger

from utils.jenkins import JenkinsJob

load_dotenv()

logger = get_logger(__name__, log_level=os.getenv("LOG_LEVEL", "info"))


def get_portal_config(test_env_namespace):
    """Fetch portal config from the GUI"""
    if "heal" in pytest.tested_env:
        res = requests.get(f"{pytest.root_url}/portal/data/config/gitops.json")
    else:
        res = requests.get(f"{pytest.root_url}/data/config/gitops.json")
    if res.status_code == 200:
        return res.json()
    else:
        raise Exception(
            f"Unable to get portal config: status code {res.status_code} - response {res.text}"
        )


def get_admin_vm_configurations(test_env_namespace):
    """
    Fetch configs that require adminvm interaction using jenkins.
    Returns dict { file name: file contents }
    """
    job = JenkinsJob(
        os.getenv("JENKINS_URL"),
        os.getenv("JENKINS_USERNAME"),
        os.getenv("JENKINS_PASSWORD"),
        "ci-only-fetch-configs",
    )
    params = {"NAMESPACE": test_env_namespace}
    build_num = job.build_job(params)
    if build_num:
        status = job.wait_for_build_completion(build_num)
        if status == "Completed":
            return {
                "manifest.json": job.get_artifact_content(build_num, "manifest.json"),
            }
        else:
            job.terminate_build(build_num)
            raise Exception("Build timed out. Consider increasing max_duration")
    else:
        raise Exception("Build number not found")


def run_gen3_job(test_env_namespace, job_name, roll_all=False):
    """
    Run gen3 job (e.g., metadata-aggregate-sync).
    Since this requires adminvm interaction we use jenkins.
    """
    job = JenkinsJob(
        os.getenv("JENKINS_URL"),
        os.getenv("JENKINS_USERNAME"),
        os.getenv("JENKINS_PASSWORD"),
        "ci-only-run-gen3-job",
    )
    params = {
        "NAMESPACE": test_env_namespace,
        "JOB_NAME": job_name,
        "GEN3_ROLL_ALL": roll_all,
    }
    build_num = job.build_job(params)
    if build_num:
        status = job.wait_for_build_completion(build_num, max_duration=600)
        if status == "Completed":
            return job.get_build_result(build_num)
        else:
            job.terminate_build(build_num)
            raise Exception("Build timed out. Consider increasing max_duration")
    else:
<<<<<<< HEAD
        logger.error("Build number not found")
        return None


def create_fence_client(
    test_env_namespace,
    client_name,
    user_name,
    client_type,
    arborist_policies,
    expires_in,
):
    """
    Runs jenkins job to create a fence client
    Since this requires adminvm interaction we use jenkins.
    """
    job = JenkinsJob(
        os.getenv("JENKINS_URL"),
        os.getenv("JENKINS_USERNAME"),
        os.getenv("JENKINS_PASSWORD"),
        "fence-create-client",
    )
    params = {
        "CLIENT_NAME": client_name,
        "USER_NAME": user_name,
        "CLIENT_TYPE": client_type,
        "ARBORIST_POLICIES": arborist_policies,
        "EXPIRES_IN": expires_in,
        "NAMESPACE": test_env_namespace,
    }
    build_num = job.build_job(params)
    if build_num:
        status = job.wait_for_build_completion(build_num, max_duration=600)
        if status == "Completed":
            return {
                "client_creds.json": job.get_artifact_content(
                    build_num, "client_creds.json"
                ),
            }
        else:
            logger.error("Build timed out. Consider increasing max_duration")
            job.terminate_build(build_num)
            return None
    else:
        logger.error("Build number not found")
        return None


def delete_fence_client(test_env_namespace, client_name):
    """
    Runs jenkins job to delete client
    Since this requires adminvm interaction we use jenkins.
    """
    job = JenkinsJob(
        os.getenv("JENKINS_URL"),
        os.getenv("JENKINS_USERNAME"),
        os.getenv("JENKINS_PASSWORD"),
        "fence-delete-client",
    )
    params = {
        "CLIENT_NAME": client_name,
        "NAMESPACE": test_env_namespace,
    }
    build_num = job.build_job(params)
    if build_num:
        status = job.wait_for_build_completion(build_num, max_duration=600)
        if status == "Completed":
            return job.get_build_result(build_num)
        else:
            logger.error("Build timed out. Consider increasing max_duration")
            job.terminate_build(build_num)
            return None
    else:
        logger.error("Build number not found")
        return None
=======
        raise Exception("Build number not found")
>>>>>>> 43e15e75
<|MERGE_RESOLUTION|>--- conflicted
+++ resolved
@@ -77,10 +77,7 @@
             job.terminate_build(build_num)
             raise Exception("Build timed out. Consider increasing max_duration")
     else:
-<<<<<<< HEAD
-        logger.error("Build number not found")
-        return None
-
+      raise Exception("Build number not found")
 
 def create_fence_client(
     test_env_namespace,
@@ -118,12 +115,10 @@
                 ),
             }
         else:
-            logger.error("Build timed out. Consider increasing max_duration")
             job.terminate_build(build_num)
-            return None
+            raise Exception("Build timed out. Consider increasing max_duration")
     else:
-        logger.error("Build number not found")
-        return None
+        raise Exception("Build number not found")
 
 
 def delete_fence_client(test_env_namespace, client_name):
@@ -147,12 +142,7 @@
         if status == "Completed":
             return job.get_build_result(build_num)
         else:
-            logger.error("Build timed out. Consider increasing max_duration")
             job.terminate_build(build_num)
-            return None
+            raise Exception("Build timed out. Consider increasing max_duration")
     else:
-        logger.error("Build number not found")
-        return None
-=======
-        raise Exception("Build number not found")
->>>>>>> 43e15e75
+        raise Exception("Build number not found")