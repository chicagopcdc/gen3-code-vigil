--- conflicted
+++ resolved
@@ -105,40 +105,9 @@
         # Perform login and logout operations using main_account to create a login record for audit service to access
         logger.info("# Logging in with mainAcct")
         login_page.go_to(page)
-<<<<<<< HEAD
 
         # Perform Login
         login_page.login(page, idp="ORCID")
-=======
-        login_button = page.get_by_role(
-            "button",
-            name=re.compile(r"ORCID Login", re.IGNORECASE),
-        )
-        expect(login_button).to_be_visible(timeout=5000)
-        login_button.click()
-        page.wait_for_timeout(5000)
-
-        # Handle the Cookie Settings Pop-Up
-        try:
-            page.click('text="Reject Unnecessary Cookies"')
-            time.sleep(2)
-        except:
-            logger.info("Either Cookie Pop up is not present or unable to click on it")
-
-        # Perform ORCID Login
-        login_button = page.locator("input#username")
-        expect(login_button).to_be_visible(timeout=5000)
-        page.type('input[id="username"]', os.environ["CI_TEST_ORCID_ID"])
-        page.type('input[id="password"]', os.environ["CI_TEST_ORCID_PASSWORD"])
-        page.click('text="SIGN IN"')
-        page.wait_for_timeout(3000)
-        screenshot(page, "AfterLogin")
-
-        # Wait for login to perform and handle any pop ups if any
-        page.wait_for_selector("//div[@class='top-bar']//a[3]", state="attached")
-        login_page.handle_popup(page)
-        screenshot(page, "AfterPopUpAccept")
->>>>>>> 494089d8
 
         # Perform Logout
         login_page.logout(page)
