import os
import pytest

from utils import test_setup as setup

from utils.misc import one_worker_only

# Using dotenv to simplify setting up env vars locally
from dotenv import load_dotenv

load_dotenv()


def pytest_configure(config):
    # Compute hostname and namespace
    hostname = os.getenv("HOSTNAME")
    namespace = os.getenv("NAMESPACE")
    assert hostname or namespace, "Hostname and namespace undefined"
    if hostname and not namespace:
        namespace = hostname.split(".")[0]
    if namespace and not hostname:
        hostname = f"{namespace}.planx-pla.net"
    pytest.namespace = namespace
    # TODO: tested_env will differ from namespace for manifest PRs
    pytest.tested_env = namespace

    # Compute root_url
    pytest.root_url = f"https://{hostname}"

    # Accounts used for testing
    pytest.users = {}
    pytest.users["main_account"] = "cdis.autotest@gmail.com"  # default user
    pytest.users["indexing_account"] = "ctds.indexing.test@gmail.com"  # indexing admin
<<<<<<< HEAD
    pytest.users["auxAcct1_account"] = "dummy-one@planx-pla.net"  # auxAcct1 user
    pytest.users["auxAcct2_account"] = "smarty-two@planx-pla.net"  # auxAcct2 user
=======
    pytest.users[
        "user0_account"
    ] = "dcf-integration-test-0@planx-pla.net"  # user0 dcf_integration_test
>>>>>>> 82296d1e

    # Generate api key and auth headers
    pytest.api_keys = {}
    pytest.auth_headers = {}
    for user in pytest.users:
        (
            pytest.api_keys[user],
            pytest.auth_headers[user],
        ) = setup.get_api_key_and_auth_header(user)


@pytest.fixture(autouse=True, scope="session")
@one_worker_only(wait_secs=5, max_wait_minutes=15)
def setup_tests():
    # Get configuration files
    setup.get_configuration_files()
    # Generate test data
    setup.generate_graph_data()<|MERGE_RESOLUTION|>--- conflicted
+++ resolved
@@ -31,14 +31,11 @@
     pytest.users = {}
     pytest.users["main_account"] = "cdis.autotest@gmail.com"  # default user
     pytest.users["indexing_account"] = "ctds.indexing.test@gmail.com"  # indexing admin
-<<<<<<< HEAD
     pytest.users["auxAcct1_account"] = "dummy-one@planx-pla.net"  # auxAcct1 user
     pytest.users["auxAcct2_account"] = "smarty-two@planx-pla.net"  # auxAcct2 user
-=======
     pytest.users[
         "user0_account"
     ] = "dcf-integration-test-0@planx-pla.net"  # user0 dcf_integration_test
->>>>>>> 82296d1e
 
     # Generate api key and auth headers
     pytest.api_keys = {}
