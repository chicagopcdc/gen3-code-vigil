# Login Page
import os
import re
import time

import pytest
from pages.user_register import UserRegister
from playwright.sync_api import Page, expect
from utils import logger
from utils.gen3_admin_tasks import get_portal_config
from utils.test_execution import screenshot


class LoginPage(object):
    def __init__(self):
        self.BASE_URL = f"{pytest.root_url_portal}/login"
        # Locators
        self.READY_CUE = "//div[@class='nav-bar']"  # homepage navigation bar
        self.USERNAME_LOCATOR = "//div[@class='top-bar']//a[3]"  # username locator
        self.POP_UP_BOX = "//div[@class='popup__box']"  # pop_up_box
        self.POP_UP_ACCEPT_BUTTON = "//button[contains(text(),'Accept')]"
        self.RAS_LOGIN_BUTTON = "//button[contains(text(),'Login with RAS')]"
        self.RAS_SIGN_IN_BUTTON = "//button[contains(text(),'Sign in')]"
        self.RAS_USERNAME_INPUT = "//input[@id='USER']"
        self.RAS_PASSWORD_INPUT = "//input[@id='PASSWORD']"
        self.RAS_GRANT_BUTTON = "//input[@value='Grant']"
        self.RAS_AUTHORIZATION_BOX = "//div[@class='auth-list']"
        self.RAS_ACCEPT_AUTHORIZATION_BUTTON = "//button[contains(text(), 'authorize')]"
        self.RAS_DENY_AUTHORIZATION_BUTTON = "//button[contains(text(), 'Cancel')]"
        self.ORCID_REJECT_COOKIE_BUTTON = "//button[@id='onetrust-reject-all-handler']"
        self.ORCID_USERNAME_INPUT = "//input[@id='username-input']"
        self.ORCID_PASSWORD_INPUT = "//input[@id='password']"
        self.ORCID_LOGIN_BUTTON = "//button[@id='signin-button']"
        self.LOGIN_BUTTON_LIST = "//div[@class='login-page__central-content']"
        self.REGISTER_BUTTON = "//button[contains(text(),'Register')]"
        # from the list below, the LOGIN_BUTTON is selected in order of preference
        # if it doesnt find DEV_LOGIN button, it looks for GOOGLE LOGIN button instead and so on
        self.LOGIN_BUTTONS = [
            "//button[contains(text(), 'Dev login')]",
            "//button[contains(text(), 'Google')]",
            "//button[contains(text(), 'BioData Catalyst Developer Login')]",
        ]
        self.USER_PROFILE_DROPDOWN = (
            "//i[@class='g3-icon g3-icon--user-circle top-icon-button__icon']"
        )
        self.LOGOUT_NORMALIZE_SPACE = "//a[normalize-space()='Logout']"

    # TODO: see how to remove this parameter capture_screenshot
    def go_to(self, page: Page, url=None, capture_screenshot=True):
        """Goes to the login page"""
        if url:
            page.goto(url)
        else:
            page.goto(self.BASE_URL)
            page.wait_for_selector(self.READY_CUE, state="visible")
        if capture_screenshot:
            screenshot(page, "LoginPage")

    def login(
        self,
        page: Page,
        user="main_account",
        idp="Google",
        validate_username_locator=True,
        capture_screenshot=True,
    ):
        """
        Sets up Dev Cookie for main Account and logs in with Google
        Also checks if the access_token exists after login
        """
        page.context.add_cookies(
            [
                {
                    "name": "dev_login",
                    "value": pytest.users[user],
                    "url": pytest.root_url_portal,
                }
            ]
        )
<<<<<<< HEAD
        # printing cookies if needed for debugging purposes
        cookies = page.context.cookies()
        expect(page.locator(self.LOGIN_BUTTON_LIST)).to_be_visible(timeout=30000)
=======
        expect(page.locator(self.LOGIN_BUTTON_LIST)).to_be_visible(timeout=10000)
>>>>>>> 7bbb46d8
        self.handle_popup(page)
        if idp == "ORCID":
            self.orcid_login(page)
            logged_in_user = os.environ["CI_TEST_ORCID_USERID"]
        elif idp == "RAS":
            self.ras_login(page)
            logged_in_user = os.environ["CI_TEST_RAS_EMAIL"].split("@")[0]
        else:
            logger.info(self.LOGIN_BUTTONS)
            for login_button in self.LOGIN_BUTTONS:
                logger.info(login_button)
                try:
                    button = page.locator(login_button)
                    if button.is_enabled(timeout=5000):
                        button.click()
                        logger.info(f"Clicked on login button : {login_button}")
                        break
                except Exception:
                    logger.info(f"Login Button {login_button} not found or not enabled")
                logged_in_user = pytest.users[user]
        if capture_screenshot:
            screenshot(page, "AfterLogin")
        page.wait_for_load_state("load")
        current_url = page.url
        if "/user/register" in current_url:
            logger.info(f"Registering User {pytest.users[user]}")
            user_register = UserRegister()
            user_register.register_user(page, user_email=pytest.users[user])
        if validate_username_locator:
            res = get_portal_config()
            # Check if useProfileDropdown is set to True and click on dropdown for username to be visible
            if (
                res.get("components", {})
                .get("topBar", {})
                .get("useProfileDropdown", "")
            ):
                accept_button = page.locator(self.POP_UP_ACCEPT_BUTTON).first
                if accept_button:
                    logger.info("Clicking on Accept button")
                    accept_button.click()
                page.locator(self.USER_PROFILE_DROPDOWN).click()
            username = page.locator("//*[text()]").filter(
                has_text=re.compile(logged_in_user, re.IGNORECASE)
            )
<<<<<<< HEAD
            expect(username).to_be_visible(timeout=30000)
        screenshot(page, "AfterLogin")
=======
            expect(username).to_be_visible(timeout=10000)
        if capture_screenshot:
            screenshot(page, "AfterLogin")
>>>>>>> 7bbb46d8
        self.handle_popup(page)
        access_token_cookie = next(
            (
                cookie
                for cookie in page.context.cookies()
                if cookie["name"] == "access_token"
            ),
            None,
        )
        assert (
            access_token_cookie is not None
        ), "Access token cookie not found after login"
        return access_token_cookie

    def orcid_login(self, page: Page):
        # Click on 'ORCID Login' on Gen3 Login Page
        page.locator("//button[normalize-space()='ORCID Login']").click()
        # Perform ORCID Login
        orcid_login_button = page.locator(self.ORCID_LOGIN_BUTTON)
        expect(orcid_login_button).to_be_visible(timeout=5000)
        page.locator(self.ORCID_USERNAME_INPUT).fill(os.environ["CI_TEST_ORCID_USERID"])
        page.locator(self.ORCID_PASSWORD_INPUT).fill(
            os.environ["CI_TEST_ORCID_PASSWORD"]
        )
        # Additional Check for ORCID Login Page
        page.wait_for_load_state("load")
        current_url = page.url
        if "/user/register" in current_url:
            logger.info("Registering User for ORCID")
            user_register = UserRegister()
            user_register.register_user(page, user_email="orcid@example.org")
        # Handle the Cookie Settings Pop-Up
        if page.locator(self.ORCID_REJECT_COOKIE_BUTTON).is_visible():
            page.locator(self.ORCID_REJECT_COOKIE_BUTTON).click()
        screenshot(page, "BeforeORCIDLogin")
        orcid_login_button.click()

    def ras_login(
        self,
        page: Page,
        username="",
        password="",
        portal_test=True,
    ):
        username = username or os.environ["CI_TEST_RAS_EMAIL"].split("@")[0]
        password = password or os.environ["CI_TEST_RAS_PASSWORD"]
        if portal_test is True:
            # Click on 'Login from RAS' on Gen3 Login Page
            page.locator("//button[normalize-space()='Login from RAS']").click()
            # Perform RAS Login
            self.ras_login_form(page, username, password)
            screenshot(page, "RASAfterClickingGrantButton")
        else:
            self.ras_login_form(page, username, password)
            if page.locator(self.RAS_ACCEPT_AUTHORIZATION_BUTTON).is_visible(
                timeout=5000
            ):
                logger.info("Clicking on Authorization button")
                page.locator(self.RAS_ACCEPT_AUTHORIZATION_BUTTON).click()
                time.sleep(5)
                screenshot(page, "RASAfterClickingAuthorizationButton")

    def ras_login_form(self, page: Page, username: str, password: str):
        screenshot(page, "RASLoginPage")
        page.locator(self.RAS_USERNAME_INPUT).fill(username)
        page.locator(self.RAS_PASSWORD_INPUT).fill(password)
        ras_signin_button = page.locator(self.RAS_SIGN_IN_BUTTON)
        ras_signin_button.click()
        screenshot(page, "RASAfterLogging")
        # Handle the Grant access button
        if page.locator(self.RAS_GRANT_BUTTON).is_visible(timeout=5000):
            logger.info("Clicking on Grant button")
            page.locator(self.RAS_GRANT_BUTTON).click()

    def logout(self, page: Page, capture_screenshot=True):
        """Logs out and wait for Login button on nav bar"""
        res = get_portal_config()
        self.handle_popup(page)
        # Check if useProfileDropdown is set to True and perform logout accordingly
        if res.get("components", {}).get("topBar", {}).get("useProfileDropdown", ""):
            page.locator(self.USER_PROFILE_DROPDOWN).click()
            page.locator(self.LOGOUT_NORMALIZE_SPACE).click()
        # Click on Logout button to logout
        else:
            page.get_by_role("link", name="Logout").click(timeout=60000)
        nav_bar_login_button = page.get_by_role("link", name="Login")
        if capture_screenshot:
            screenshot(page, "AfterLogout")
        expect(nav_bar_login_button).to_be_visible

    # function to handle pop ups after login
    def handle_popup(self, page: Page):
        """Handling UA popups during login"""
        popup_message = page.query_selector(self.POP_UP_BOX)
        if popup_message:
            logger.info("Popup message found")
            page.evaluate(
                "(element) => {{element.scrollTop = element.scrollHeight;}}",
                popup_message,
            )
            screenshot(page, "DataUsePopup")
            accept_button = page.locator(self.POP_UP_ACCEPT_BUTTON)
            if accept_button:
                accept_button.click()
            screenshot(page, "AfterPopUpAccept")
        else:
            logger.info("Popup message not found")<|MERGE_RESOLUTION|>--- conflicted
+++ resolved
@@ -77,13 +77,9 @@
                 }
             ]
         )
-<<<<<<< HEAD
         # printing cookies if needed for debugging purposes
         cookies = page.context.cookies()
         expect(page.locator(self.LOGIN_BUTTON_LIST)).to_be_visible(timeout=30000)
-=======
-        expect(page.locator(self.LOGIN_BUTTON_LIST)).to_be_visible(timeout=10000)
->>>>>>> 7bbb46d8
         self.handle_popup(page)
         if idp == "ORCID":
             self.orcid_login(page)
@@ -128,14 +124,10 @@
             username = page.locator("//*[text()]").filter(
                 has_text=re.compile(logged_in_user, re.IGNORECASE)
             )
-<<<<<<< HEAD
+
             expect(username).to_be_visible(timeout=30000)
         screenshot(page, "AfterLogin")
-=======
-            expect(username).to_be_visible(timeout=10000)
-        if capture_screenshot:
-            screenshot(page, "AfterLogin")
->>>>>>> 7bbb46d8
+
         self.handle_popup(page)
         access_token_cookie = next(
             (
