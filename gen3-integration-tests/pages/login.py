# Login Page
import os
import pytest

from cdislogging import get_logger
from playwright.sync_api import Page, expect

from utils.test_execution import screenshot

logger = get_logger(__name__, log_level=os.getenv("LOG_LEVEL", "info"))


class LoginPage(object):
    def __init__(self):
        self.BASE_URL = f"{pytest.root_url_portal}/login"
        # Locators
        self.READY_CUE = "//div[@class='nav-bar']"  # homepage navigation bar
        self.USERNAME_LOCATOR = "//div[@class='top-bar']//a[3]"  # username locator
        self.POP_UP_BOX = "//div[@id='popup']"  # pop_up_box
<<<<<<< HEAD
        self.RAS_LOGIN_BUTTON = "//button[@type='submit']"
        self.RAS_USERNAME_INPUT = "//input[@id='USER']"
        self.RAS_PASSWORD_INPUT = "//input[@id='PASSWORD']"
        self.RAS_GRANT_BUTTON = "//input[@value='Grant']"
        self.ORCID_REJECT_COOKIE_BUTTON = "//button[@id='onetrust-reject-all-handler']"
        self.ORCID_USERNAME_INPUT = "//input[@id='username']"
        self.ORCID_PASSWORD_INPUT = "//input[@id='password']"
        self.ORCID_LOGIN_BUTTON = "//button[@id='signin-button']"
=======
        self.LOGIN_BUTTON = "//button[contains(text(), 'Dev login') or contains(text(), 'Google') or contains(text(), 'BioData Catalyst Developer Login')]"
>>>>>>> 494089d8

    def go_to(self, page: Page):
        """Goes to the login page"""
        page.goto(self.BASE_URL)
        page.wait_for_selector(self.READY_CUE, state="visible")
        screenshot(page, "LoginPage")

    def login(self, page: Page, user="main_account", idp="Google"):
        """
        Sets up Dev Cookie for main Account and logs in with Google
        Also checks if the access_token exists after login
        """
        page.context.add_cookies(
            [{"name": "dev_login", "value": pytest.users[user], "url": self.BASE_URL}]
        )
<<<<<<< HEAD
        msg = r"ORCID Login" if idp == "ORCID" else r"Login from " + idp
        login_button = page.get_by_role(
            "button",
            name=re.compile(msg, re.IGNORECASE),
        )
        """
        // for manifest PRs
        name=re.compile(
                r"Dev login - set username in 'dev_login' cookie", re.IGNORECASE
            ),
        """
        expect(login_button).to_be_visible(timeout=5000)
        login_button.click()
        page.wait_for_timeout(3000)
        if idp == "ORCID":
            self.orcid_login(page)
        elif idp == "RAS":
            self.ras_login(page)

        page.screenshot(path="output/AfterLogin.png", full_page=True)
=======
        page.locator(self.LOGIN_BUTTON).click()
        page.wait_for_timeout(3000)
        screenshot(page, "AfterLogin")
>>>>>>> 494089d8
        page.wait_for_selector(self.USERNAME_LOCATOR, state="attached")
        self.handle_popup(page)
        screenshot(page, "AfterPopUpAccept")
        access_token_cookie = next(
            (
                cookie
                for cookie in page.context.cookies()
                if cookie["name"] == "access_token"
            ),
            None,
        )
        assert (
            access_token_cookie is not None
        ), "Access token cookie not found after login"

    def orcid_login(self, page: Page):
        # Handle the Cookie Settings Pop-Up
        if page.locator(self.ORCID_REJECT_COOKIE_BUTTON).is_visible():
            page.locator(self.ORCID_REJECT_COOKIE_BUTTON).click()
            page.wait_for_timeout(3000)
        # Perform ORCID Login
        orcid_login_button = page.locator(self.ORCID_LOGIN_BUTTON)
        expect(orcid_login_button).to_be_visible(timeout=5000)
        page.locator(self.ORCID_USERNAME_INPUT).fill(os.environ["CI_TEST_ORCID_ID"])
        page.locator(self.ORCID_PASSWORD_INPUT).fill(
            os.environ["CI_TEST_ORCID_PASSWORD"]
        )
        orcid_login_button.click()
        page.wait_for_timeout(3000)

    def ras_login(self, page: Page):
        # Perform RAS Login
        ras_login_button = page.locator(self.RAS_LOGIN_BUTTON)
        expect(ras_login_button).to_be_visible(timeout=5000)
        page.locator(self.RAS_USERNAME_INPUT).fill(os.environ["CI_TEST_RAS_ID"])
        page.locator(self.RAS_PASSWORD_INPUT).fill(os.environ["CI_TEST_RAS_PASSWORD"])
        ras_login_button.click()
        # Handle the Grant access button
        page.wait_for_timeout(3000)
        if page.locator(self.RAS_GRANT_BUTTON).is_visible():
            page.locator(self.RAS_GRANT_BUTTON).click()
        page.wait_for_timeout(3000)

    def logout(self, page: Page):
        """Logs out and wait for Login button on nav bar"""
        page.get_by_role("button", name="Logout").click()
        nav_bar_login_button = page.get_by_role("button", name="Login")
        screenshot(page, "AfterLogout")
        expect(nav_bar_login_button).to_be_visible

    # function to handle pop ups after login
    def handle_popup(self, page: Page):
        """Handling popups after login"""
        popup_message = page.query_selector(self.POP_UP_BOX)
        if popup_message:
            logger.info("Popup message found")
            page.evaluate(
                "(element) => {{element.scrollTop = element.scrollHeight;}}",
                popup_message,
            )
            screenshot(page, "DataUsePopup")
            accept_button = page.get_by_role("button", name="Accept")
            if accept_button:
                accept_button.click()
        else:
            logger.info("Popup message not found")<|MERGE_RESOLUTION|>--- conflicted
+++ resolved
@@ -17,7 +17,6 @@
         self.READY_CUE = "//div[@class='nav-bar']"  # homepage navigation bar
         self.USERNAME_LOCATOR = "//div[@class='top-bar']//a[3]"  # username locator
         self.POP_UP_BOX = "//div[@id='popup']"  # pop_up_box
-<<<<<<< HEAD
         self.RAS_LOGIN_BUTTON = "//button[@type='submit']"
         self.RAS_USERNAME_INPUT = "//input[@id='USER']"
         self.RAS_PASSWORD_INPUT = "//input[@id='PASSWORD']"
@@ -26,9 +25,7 @@
         self.ORCID_USERNAME_INPUT = "//input[@id='username']"
         self.ORCID_PASSWORD_INPUT = "//input[@id='password']"
         self.ORCID_LOGIN_BUTTON = "//button[@id='signin-button']"
-=======
         self.LOGIN_BUTTON = "//button[contains(text(), 'Dev login') or contains(text(), 'Google') or contains(text(), 'BioData Catalyst Developer Login')]"
->>>>>>> 494089d8
 
     def go_to(self, page: Page):
         """Goes to the login page"""
@@ -44,7 +41,6 @@
         page.context.add_cookies(
             [{"name": "dev_login", "value": pytest.users[user], "url": self.BASE_URL}]
         )
-<<<<<<< HEAD
         msg = r"ORCID Login" if idp == "ORCID" else r"Login from " + idp
         login_button = page.get_by_role(
             "button",
@@ -65,11 +61,6 @@
             self.ras_login(page)
 
         page.screenshot(path="output/AfterLogin.png", full_page=True)
-=======
-        page.locator(self.LOGIN_BUTTON).click()
-        page.wait_for_timeout(3000)
-        screenshot(page, "AfterLogin")
->>>>>>> 494089d8
         page.wait_for_selector(self.USERNAME_LOCATOR, state="attached")
         self.handle_popup(page)
         screenshot(page, "AfterPopUpAccept")
