[tool.poetry]
name = "gen3-integration-tests"
version = "0.1.0"
package-mode = false
description = "Gen3 Integration Tests"
authors = ["CTDS UChicago <cdis@uchicago.edu>"]
license = "Apache-2.0"
readme = "README.md"
repository = "https://github.com/uc-cdis/gen3-code-vigil"
include = [
  "NOTICE",
]

[tool.poetry.dependencies]
python = "^3.9"
allure-pytest = "^2.13.2"
cdislogging = "<2"
data-simulator = {git = "https://github.com/uc-cdis/data-simulator", rev = "1.6.1"}
filelock = "<4"
gen3 = "<5"
pytest = "^7.4.0"
pytest-datadir = "^1.4.1"
pytest-env = "^1.0.0"
pytest-html = "^3.2.0"
pytest-md-report = "^0.5.0"
pytest-playwright = "^0.4.3"
pytest-xdist = "^3.3.1"
python-dotenv = "^1.0.0"
requests = "^2.31.0"

[build-system]
requires = ["poetry-core"]
build-backend = "poetry.core.masonry.api"

[tool.pytest.ini_options]
addopts = "--log-cli-level=ERROR"
markers = [
  # general
  "wip: marks tests as `Work In Progress` and skips them in CI pipeline",
  # services
  "audit: tests for audit-service",
  "fence: test for fence service",
  "requestor: tests for requestor service",
  "indexd: tests for indexd service",
  "manifestservice: tests for manifest service",
  "mds: tests for metadata-service",
  "portal: tests for data-portal",
  "frontend_framework: tests for frontend-framework",
  # features
  "workspace: tests for workspace page",
  "client_credentials: tests for fence client credentials",
  "graph_submission: tests for submitting graph data",
  "graph_query: tests for querying graph data",
<<<<<<< HEAD
  "guppy: tests for guppy-service",
  "audit: tests for audit-service",
  "fence: test for fence service",
  "requestor: tests for requestor service",
  "indexd: tests for indexd service",
  "manifestservice: tests for manifest service"
=======
>>>>>>> 5e735a72
]
pythonpath = "."
md_report = "true"
md_report_verbose = 0
md_report_flavor = "gfm"
md_report_output = "output/report.md"<|MERGE_RESOLUTION|>--- conflicted
+++ resolved
@@ -51,15 +51,12 @@
   "client_credentials: tests for fence client credentials",
   "graph_submission: tests for submitting graph data",
   "graph_query: tests for querying graph data",
-<<<<<<< HEAD
   "guppy: tests for guppy-service",
   "audit: tests for audit-service",
   "fence: test for fence service",
   "requestor: tests for requestor service",
   "indexd: tests for indexd service",
   "manifestservice: tests for manifest service"
-=======
->>>>>>> 5e735a72
 ]
 pythonpath = "."
 md_report = "true"
