--- conflicted
+++ resolved
@@ -37,12 +37,9 @@
   "mds: tests for metadata-service",
   "portal: tests for data-portal",
   "workspace: tests for workspace page",
-<<<<<<< HEAD
   "client_credentials: tests for client credentials"
-=======
   "graph_submission: tests for submitting graph data",
   "graph_query: tests for querying graph data",
->>>>>>> bf983aa4
 ]
 pythonpath = "."
 md_report = "true"
