--- conflicted
+++ resolved
@@ -27,12 +27,9 @@
 pytest-xdist = "^3.3.1"
 python-dotenv = "^1.0.0"
 requests = "^2.31.0"
-<<<<<<< HEAD
 pypfb = "^0.5.29"
 fastavro = "^1.8.2"
-=======
 psutil = "^5.9.8"
->>>>>>> b7c47be0
 
 [build-system]
 requires = ["poetry-core"]
