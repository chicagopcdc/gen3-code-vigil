{
  "version": "1.4.0",
  "plugins_used": [
    {
      "name": "ArtifactoryDetector"
    },
    {
      "name": "AWSKeyDetector"
    },
    {
      "name": "AzureStorageKeyDetector"
    },
    {
      "name": "Base64HighEntropyString",
      "limit": 4.5
    },
    {
      "name": "BasicAuthDetector"
    },
    {
      "name": "CloudantDetector"
    },
    {
      "name": "DiscordBotTokenDetector"
    },
    {
      "name": "GitHubTokenDetector"
    },
    {
      "name": "HexHighEntropyString",
      "limit": 3.0
    },
    {
      "name": "IbmCloudIamDetector"
    },
    {
      "name": "IbmCosHmacDetector"
    },
    {
      "name": "JwtTokenDetector"
    },
    {
      "name": "KeywordDetector",
      "keyword_exclude": ""
    },
    {
      "name": "MailchimpDetector"
    },
    {
      "name": "NpmDetector"
    },
    {
      "name": "PrivateKeyDetector"
    },
    {
      "name": "SendGridDetector"
    },
    {
      "name": "SlackDetector"
    },
    {
      "name": "SoftlayerDetector"
    },
    {
      "name": "SquareOAuthDetector"
    },
    {
      "name": "StripeDetector"
    },
    {
      "name": "TwilioKeyDetector"
    }
  ],
  "filters_used": [
    {
      "path": "detect_secrets.filters.allowlist.is_line_allowlisted"
    },
    {
      "path": "detect_secrets.filters.common.is_baseline_file",
      "filename": ".secrets.baseline"
    },
    {
      "path": "detect_secrets.filters.common.is_ignored_due_to_verification_policies",
      "min_level": 2
    },
    {
      "path": "detect_secrets.filters.heuristic.is_indirect_reference"
    },
    {
      "path": "detect_secrets.filters.heuristic.is_likely_id_string"
    },
    {
      "path": "detect_secrets.filters.heuristic.is_lock_file"
    },
    {
      "path": "detect_secrets.filters.heuristic.is_not_alphanumeric_string"
    },
    {
      "path": "detect_secrets.filters.heuristic.is_potential_uuid"
    },
    {
      "path": "detect_secrets.filters.heuristic.is_prefixed_with_dollar_sign"
    },
    {
      "path": "detect_secrets.filters.heuristic.is_sequential_string"
    },
    {
      "path": "detect_secrets.filters.heuristic.is_swagger_file"
    },
    {
      "path": "detect_secrets.filters.heuristic.is_templated_secret"
    }
  ],
  "results": {
    "gen3-integration-tests/tests/api/test_audit_service.py": [
      {
        "type": "Hex High Entropy String",
        "filename": "gen3-integration-tests/tests/api/test_audit_service.py",
        "hashed_secret": "62bd0c4d3a6b445b13212d23500a7f0916757c3e",
        "is_verified": false,
<<<<<<< HEAD
        "line_number": 144
=======
        "line_number": 180
>>>>>>> 78a71cea
      },
      {
        "type": "Hex High Entropy String",
        "filename": "gen3-integration-tests/tests/api/test_audit_service.py",
        "hashed_secret": "e1fa8c0685ac2b51db97b7bd00b9afa63489d30c",
        "is_verified": false,
<<<<<<< HEAD
        "line_number": 151
      }
    ]
  },
  "generated_at": "2024-03-27T01:13:29Z"
=======
        "line_number": 187
      }
    ]
  },
  "generated_at": "2024-04-01T16:40:55Z"
>>>>>>> 78a71cea
}<|MERGE_RESOLUTION|>--- conflicted
+++ resolved
@@ -118,28 +118,16 @@
         "filename": "gen3-integration-tests/tests/api/test_audit_service.py",
         "hashed_secret": "62bd0c4d3a6b445b13212d23500a7f0916757c3e",
         "is_verified": false,
-<<<<<<< HEAD
-        "line_number": 144
-=======
         "line_number": 180
->>>>>>> 78a71cea
       },
       {
         "type": "Hex High Entropy String",
         "filename": "gen3-integration-tests/tests/api/test_audit_service.py",
         "hashed_secret": "e1fa8c0685ac2b51db97b7bd00b9afa63489d30c",
         "is_verified": false,
-<<<<<<< HEAD
-        "line_number": 151
-      }
-    ]
-  },
-  "generated_at": "2024-03-27T01:13:29Z"
-=======
         "line_number": 187
       }
     ]
   },
   "generated_at": "2024-04-01T16:40:55Z"
->>>>>>> 78a71cea
 }