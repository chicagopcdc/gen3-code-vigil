{
  "version": "1.4.0",
  "plugins_used": [
    {
      "name": "ArtifactoryDetector"
    },
    {
      "name": "AWSKeyDetector"
    },
    {
      "name": "AzureStorageKeyDetector"
    },
    {
      "name": "Base64HighEntropyString",
      "limit": 4.5
    },
    {
      "name": "BasicAuthDetector"
    },
    {
      "name": "CloudantDetector"
    },
    {
      "name": "DiscordBotTokenDetector"
    },
    {
      "name": "GitHubTokenDetector"
    },
    {
      "name": "HexHighEntropyString",
      "limit": 3.0
    },
    {
      "name": "IbmCloudIamDetector"
    },
    {
      "name": "IbmCosHmacDetector"
    },
    {
      "name": "JwtTokenDetector"
    },
    {
      "name": "KeywordDetector",
      "keyword_exclude": ""
    },
    {
      "name": "MailchimpDetector"
    },
    {
      "name": "NpmDetector"
    },
    {
      "name": "PrivateKeyDetector"
    },
    {
      "name": "SendGridDetector"
    },
    {
      "name": "SlackDetector"
    },
    {
      "name": "SoftlayerDetector"
    },
    {
      "name": "SquareOAuthDetector"
    },
    {
      "name": "StripeDetector"
    },
    {
      "name": "TwilioKeyDetector"
    }
  ],
  "filters_used": [
    {
      "path": "detect_secrets.filters.allowlist.is_line_allowlisted"
    },
    {
      "path": "detect_secrets.filters.common.is_baseline_file",
      "filename": ".secrets.baseline"
    },
    {
      "path": "detect_secrets.filters.common.is_ignored_due_to_verification_policies",
      "min_level": 2
    },
    {
      "path": "detect_secrets.filters.heuristic.is_indirect_reference"
    },
    {
      "path": "detect_secrets.filters.heuristic.is_likely_id_string"
    },
    {
      "path": "detect_secrets.filters.heuristic.is_lock_file"
    },
    {
      "path": "detect_secrets.filters.heuristic.is_not_alphanumeric_string"
    },
    {
      "path": "detect_secrets.filters.heuristic.is_potential_uuid"
    },
    {
      "path": "detect_secrets.filters.heuristic.is_prefixed_with_dollar_sign"
    },
    {
      "path": "detect_secrets.filters.heuristic.is_sequential_string"
    },
    {
      "path": "detect_secrets.filters.heuristic.is_swagger_file"
    },
    {
      "path": "detect_secrets.filters.heuristic.is_templated_secret"
    }
  ],
<<<<<<< HEAD
  "results": {},
  "generated_at": "2024-04-09T20:20:05Z"
=======
  "results": {
    "gen3-integration-tests/tests/api/test_audit_service.py": [
      {
        "type": "Hex High Entropy String",
        "filename": "gen3-integration-tests/tests/api/test_audit_service.py",
        "hashed_secret": "62bd0c4d3a6b445b13212d23500a7f0916757c3e",
        "is_verified": false,
        "line_number": 183
      },
      {
        "type": "Hex High Entropy String",
        "filename": "gen3-integration-tests/tests/api/test_audit_service.py",
        "hashed_secret": "e1fa8c0685ac2b51db97b7bd00b9afa63489d30c",
        "is_verified": false,
        "line_number": 190
      }
    ]
  },
  "generated_at": "2024-04-09T00:48:40Z"
>>>>>>> 7e4754d3
}<|MERGE_RESOLUTION|>--- conflicted
+++ resolved
@@ -111,10 +111,6 @@
       "path": "detect_secrets.filters.heuristic.is_templated_secret"
     }
   ],
-<<<<<<< HEAD
-  "results": {},
-  "generated_at": "2024-04-09T20:20:05Z"
-=======
   "results": {
     "gen3-integration-tests/tests/api/test_audit_service.py": [
       {
@@ -134,5 +130,4 @@
     ]
   },
   "generated_at": "2024-04-09T00:48:40Z"
->>>>>>> 7e4754d3
 }