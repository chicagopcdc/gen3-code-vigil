{
  "version": "1.5.0",
  "plugins_used": [
    {
      "name": "ArtifactoryDetector"
    },
    {
      "name": "AWSKeyDetector"
    },
    {
      "name": "AzureStorageKeyDetector"
    },
    {
      "name": "Base64HighEntropyString",
      "limit": 4.5
    },
    {
      "name": "BasicAuthDetector"
    },
    {
      "name": "CloudantDetector"
    },
    {
      "name": "DiscordBotTokenDetector"
    },
    {
      "name": "GitHubTokenDetector"
    },
    {
      "name": "HexHighEntropyString",
      "limit": 3.0
    },
    {
      "name": "IbmCloudIamDetector"
    },
    {
      "name": "IbmCosHmacDetector"
    },
    {
      "name": "JwtTokenDetector"
    },
    {
      "name": "KeywordDetector",
      "keyword_exclude": ""
    },
    {
      "name": "MailchimpDetector"
    },
    {
      "name": "NpmDetector"
    },
    {
      "name": "PrivateKeyDetector"
    },
    {
      "name": "SendGridDetector"
    },
    {
      "name": "SlackDetector"
    },
    {
      "name": "SoftlayerDetector"
    },
    {
      "name": "SquareOAuthDetector"
    },
    {
      "name": "StripeDetector"
    },
    {
      "name": "TwilioKeyDetector"
    }
  ],
  "filters_used": [
    {
      "path": "detect_secrets.filters.allowlist.is_line_allowlisted"
    },
    {
      "path": "detect_secrets.filters.common.is_baseline_file",
      "filename": ".secrets.baseline"
    },
    {
      "path": "detect_secrets.filters.common.is_ignored_due_to_verification_policies",
      "min_level": 2
    },
    {
      "path": "detect_secrets.filters.heuristic.is_indirect_reference"
    },
    {
      "path": "detect_secrets.filters.heuristic.is_likely_id_string"
    },
    {
      "path": "detect_secrets.filters.heuristic.is_lock_file"
    },
    {
      "path": "detect_secrets.filters.heuristic.is_not_alphanumeric_string"
    },
    {
      "path": "detect_secrets.filters.heuristic.is_potential_uuid"
    },
    {
      "path": "detect_secrets.filters.heuristic.is_prefixed_with_dollar_sign"
    },
    {
      "path": "detect_secrets.filters.heuristic.is_sequential_string"
    },
    {
      "path": "detect_secrets.filters.heuristic.is_swagger_file"
    },
    {
      "path": "detect_secrets.filters.heuristic.is_templated_secret"
    }
  ],
  "results": {
    "gen3-integration-tests/services/gen3workflow.py": [
      {
        "type": "Secret Keyword",
        "filename": "gen3-integration-tests/services/gen3workflow.py",
        "hashed_secret": "08d2e98e6754af941484848930ccbaddfefe13d6",
        "is_verified": false,
        "line_number": 82
      }
    ],
    "gen3-integration-tests/test_data/gen3_workflow/nextflow.config": [
      {
        "type": "Secret Keyword",
        "filename": "gen3-integration-tests/test_data/gen3_workflow/nextflow.config",
        "hashed_secret": "08d2e98e6754af941484848930ccbaddfefe13d6",
        "is_verified": false,
        "line_number": 14
      }
    ],
    "gen3-integration-tests/test_data/gen3_workflow/nextflow_test_interactive.ipynb": [
      {
        "type": "JSON Web Token",
        "filename": "gen3-integration-tests/test_data/gen3_workflow/nextflow_test_interactive.ipynb",
        "hashed_secret": "a075a8d3aae0fc9744cf4a88088bbad9aed7900d",
        "is_verified": false,
        "line_number": 10
      },
      {
        "type": "Base64 High Entropy String",
        "filename": "gen3-integration-tests/test_data/gen3_workflow/nextflow_test_interactive.ipynb",
        "hashed_secret": "4f0a5d8a5da5ceebdf4df0df096de73c3d718d19",
        "is_verified": false,
        "line_number": 129
      },
      {
        "type": "Base64 High Entropy String",
        "filename": "gen3-integration-tests/test_data/gen3_workflow/nextflow_test_interactive.ipynb",
        "hashed_secret": "69cac0c77ff93c2fdd848e8148eb1bd542672763",
        "is_verified": false,
        "line_number": 132
      },
      {
        "type": "Base64 High Entropy String",
        "filename": "gen3-integration-tests/test_data/gen3_workflow/nextflow_test_interactive.ipynb",
        "hashed_secret": "99d20365da9b45ae468da5c7ea47bfd3ec1c3c45",
        "is_verified": false,
        "line_number": 135
      },
      {
        "type": "Base64 High Entropy String",
        "filename": "gen3-integration-tests/test_data/gen3_workflow/nextflow_test_interactive.ipynb",
        "hashed_secret": "c10a92c67404c934da172f3a185153dd0a9c3369",
        "is_verified": false,
        "line_number": 138
      }
    ],
    "gen3-integration-tests/test_data/study_registration/study.json": [
      {
        "type": "Hex High Entropy String",
        "filename": "gen3-integration-tests/test_data/study_registration/study.json",
        "hashed_secret": "172998ec3620b09f4990636c07537dda11c20676",
        "is_verified": false,
        "line_number": 10,
        "is_secret": false
      },
      {
        "type": "Hex High Entropy String",
        "filename": "gen3-integration-tests/test_data/study_registration/study.json",
        "hashed_secret": "30363496823494a724a496240bc3db15f75d2b5e",
        "is_verified": false,
        "line_number": 19,
        "is_secret": false
      }
    ],
    "gen3-integration-tests/tests/test_audit_service.py": [
      {
        "type": "Hex High Entropy String",
        "filename": "gen3-integration-tests/tests/test_audit_service.py",
        "hashed_secret": "62bd0c4d3a6b445b13212d23500a7f0916757c3e",
        "is_verified": false,
        "line_number": 194,
        "is_secret": false
      },
      {
        "type": "Hex High Entropy String",
        "filename": "gen3-integration-tests/tests/test_audit_service.py",
        "hashed_secret": "e1fa8c0685ac2b51db97b7bd00b9afa63489d30c",
        "is_verified": false,
        "line_number": 203,
        "is_secret": false
      }
    ],
    "gen3-integration-tests/tests/test_centralized_auth.py": [
      {
        "type": "Hex High Entropy String",
        "filename": "gen3-integration-tests/tests/test_centralized_auth.py",
        "hashed_secret": "62bd0c4d3a6b445b13212d23500a7f0916757c3e",
        "is_verified": false,
        "line_number": 28,
        "is_secret": false
      },
      {
        "type": "Hex High Entropy String",
        "filename": "gen3-integration-tests/tests/test_centralized_auth.py",
        "hashed_secret": "e1fa8c0685ac2b51db97b7bd00b9afa63489d30c",
        "is_verified": false,
        "line_number": 35,
        "is_secret": false
      },
      {
        "type": "Hex High Entropy String",
        "filename": "gen3-integration-tests/tests/test_centralized_auth.py",
        "hashed_secret": "faad2c1400e2071d0b52a70589e6a69e960a8f66",
        "is_verified": false,
        "line_number": 42,
        "is_secret": false
      },
      {
        "type": "Hex High Entropy String",
        "filename": "gen3-integration-tests/tests/test_centralized_auth.py",
        "hashed_secret": "e9728a38017dc43b9240cc2a554bbc85c4951ac9",
        "is_verified": false,
        "line_number": 52,
        "is_secret": false
      },
      {
        "type": "Hex High Entropy String",
        "filename": "gen3-integration-tests/tests/test_centralized_auth.py",
        "hashed_secret": "c9db8b43a10ab86e1ff61c6639f7d12ec42538ba",
        "is_verified": false,
        "line_number": 62,
        "is_secret": false
      },
      {
        "type": "Hex High Entropy String",
        "filename": "gen3-integration-tests/tests/test_centralized_auth.py",
        "hashed_secret": "784c6e9de4ecdc99633fd8df4bb46d1a547cce47",
        "is_verified": false,
        "line_number": 72,
        "is_secret": false
      },
      {
        "type": "Hex High Entropy String",
        "filename": "gen3-integration-tests/tests/test_centralized_auth.py",
        "hashed_secret": "e0023bf0f573f727496fa24af0c1d26f05b23fc8",
        "is_verified": false,
        "line_number": 82,
        "is_secret": false
      },
      {
        "type": "Hex High Entropy String",
        "filename": "gen3-integration-tests/tests/test_centralized_auth.py",
        "hashed_secret": "191e56b8fb18e2008781d6953cbb73be28ce66e7",
        "is_verified": false,
        "line_number": 94,
        "is_secret": false
      },
      {
        "type": "Hex High Entropy String",
        "filename": "gen3-integration-tests/tests/test_centralized_auth.py",
        "hashed_secret": "7c3be26a466754059b7c75e8b459a4ade9c2117f",
        "is_verified": false,
        "line_number": 101,
        "is_secret": false
      },
      {
        "type": "Hex High Entropy String",
        "filename": "gen3-integration-tests/tests/test_centralized_auth.py",
        "hashed_secret": "e19559ed661532682397daed1651e91321c4c8c4",
        "is_verified": false,
        "line_number": 111,
        "is_secret": false
      },
      {
        "type": "Hex High Entropy String",
        "filename": "gen3-integration-tests/tests/test_centralized_auth.py",
        "hashed_secret": "9ec16d1f5ec2441b412f6ddef0676376a6bf7dd4",
        "is_verified": false,
        "line_number": 118,
        "is_secret": false
      }
    ],
    "gen3-integration-tests/tests/test_dbgap.py": [
      {
        "type": "Hex High Entropy String",
        "filename": "gen3-integration-tests/tests/test_dbgap.py",
        "hashed_secret": "62bd0c4d3a6b445b13212d23500a7f0916757c3e",
        "is_verified": false,
        "line_number": 24,
        "is_secret": false
      },
      {
        "type": "Hex High Entropy String",
        "filename": "gen3-integration-tests/tests/test_dbgap.py",
        "hashed_secret": "e1fa8c0685ac2b51db97b7bd00b9afa63489d30c",
        "is_verified": false,
        "line_number": 34,
        "is_secret": false
      },
      {
        "type": "Hex High Entropy String",
        "filename": "gen3-integration-tests/tests/test_dbgap.py",
        "hashed_secret": "faad2c1400e2071d0b52a70589e6a69e960a8f66",
        "is_verified": false,
        "line_number": 44,
        "is_secret": false
      },
      {
        "type": "Hex High Entropy String",
        "filename": "gen3-integration-tests/tests/test_dbgap.py",
        "hashed_secret": "9b985a7c923d1be953bdc172f3a598fb2a4f6f41",
        "is_verified": false,
        "line_number": 74,
        "is_secret": false
      },
      {
        "type": "Hex High Entropy String",
        "filename": "gen3-integration-tests/tests/test_dbgap.py",
        "hashed_secret": "f270519ee38273a587bfad132bba4f3fd06b335e",
        "is_verified": false,
        "line_number": 81,
        "is_secret": false
      },
      {
        "type": "Hex High Entropy String",
        "filename": "gen3-integration-tests/tests/test_dbgap.py",
        "hashed_secret": "191e56b8fb18e2008781d6953cbb73be28ce66e7",
        "is_verified": false,
        "line_number": 95,
        "is_secret": false
      }
    ],
    "gen3-integration-tests/tests/test_drs_endpoint.py": [
      {
        "type": "Hex High Entropy String",
        "filename": "gen3-integration-tests/tests/test_drs_endpoint.py",
        "hashed_secret": "62bd0c4d3a6b445b13212d23500a7f0916757c3e",
        "is_verified": false,
        "line_number": 20,
        "is_secret": false
      }
    ],
    "gen3-integration-tests/tests/test_google_data_access.py": [
      {
        "type": "Hex High Entropy String",
        "filename": "gen3-integration-tests/tests/test_google_data_access.py",
        "hashed_secret": "4394745783e204312dff5d8d3594231ea79deca2",
        "is_verified": false,
        "line_number": 29
      },
      {
        "type": "Hex High Entropy String",
        "filename": "gen3-integration-tests/tests/test_google_data_access.py",
        "hashed_secret": "af7cfa6ae665ad7a29daa914aa2326f4e36480f7",
        "is_verified": false,
        "line_number": 36
      }
    ],
    "gen3-integration-tests/tests/test_indexing_page.py": [
      {
        "type": "Hex High Entropy String",
        "filename": "gen3-integration-tests/tests/test_indexing_page.py",
        "hashed_secret": "191e56b8fb18e2008781d6953cbb73be28ce66e7",
        "is_verified": false,
        "line_number": 45,
        "is_secret": false
      }
    ],
    "gen3-integration-tests/tests/test_oidc_client.py": [
      {
        "type": "Hex High Entropy String",
        "filename": "gen3-integration-tests/tests/test_oidc_client.py",
        "hashed_secret": "62bd0c4d3a6b445b13212d23500a7f0916757c3e",
        "is_verified": false,
        "line_number": 143
      }
    ],
    "gen3-integration-tests/tests/test_presigned_url.py": [
      {
        "type": "Hex High Entropy String",
        "filename": "gen3-integration-tests/tests/test_presigned_url.py",
        "hashed_secret": "62bd0c4d3a6b445b13212d23500a7f0916757c3e",
        "is_verified": false,
        "line_number": 19,
        "is_secret": false
      }
    ],
    "gen3-integration-tests/tests/test_ras_authn.py": [
      {
        "type": "Secret Keyword",
        "filename": "gen3-integration-tests/tests/test_ras_authn.py",
        "hashed_secret": "3134f4a83197dafaac3f5122f621efbf80ecdf49",
        "is_verified": false,
        "line_number": 188
      }
    ],
    "gen3-integration-tests/tests/test_ras_drs.py": [
      {
        "type": "Hex High Entropy String",
        "filename": "gen3-integration-tests/tests/test_ras_drs.py",
        "hashed_secret": "5607dae557a076403e6f5268299ba20d12aea58a",
        "is_verified": false,
        "line_number": 23,
        "is_secret": false
      }
    ]
  },
<<<<<<< HEAD
  "generated_at": "2025-04-30T19:56:28Z"
=======
  "generated_at": "2025-03-19T15:50:26Z"
>>>>>>> 25bddc98
}<|MERGE_RESOLUTION|>--- conflicted
+++ resolved
@@ -418,9 +418,5 @@
       }
     ]
   },
-<<<<<<< HEAD
   "generated_at": "2025-04-30T19:56:28Z"
-=======
-  "generated_at": "2025-03-19T15:50:26Z"
->>>>>>> 25bddc98
 }