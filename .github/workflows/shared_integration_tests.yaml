name: Integration Tests

on:
  workflow_call:
    inputs:
      # needed to be set if repo name differs in quay
      QUAY_REPO:
        required: false
        type: string
      # set this for service PRs to select tests pertaining to the service under test
      # must match the marker used for the service, please look at the `markers` section of pyproject.toml
      SERVICE_TO_TEST:
        required: false
        type: string
    secrets:
      CI_AWS_ACCESS_KEY_ID:
        required: true
      CI_AWS_SECRET_ACCESS_KEY:
        required: true
      JENKINS_API_TOKEN:
        required: true
      QA_DASHBOARD_S3_PATH:
        required: true


concurrency:
  group: ${{ github.workflow }}-${{ github.event.pull_request.number || github.ref }}
  cancel-in-progress: true

jobs:
    integration_tests:
        runs-on: ubuntu-latest

        defaults:
          run:
            # the test directory in gen3-code-vigil
            working-directory: gen3-integration-tests

        env:
          GITHUB_TOKEN: ${{ secrets.GITHUB_TOKEN }}
          JENKINS_URL: "https://jenkins.planx-pla.net"
          JENKINS_USERNAME: "PlanXCyborg"
          JENKINS_PASSWORD: ${{ secrets.JENKINS_API_TOKEN }}
          REPO: ${{ github.event.repository.name }}
          REPO_FN: ${{ github.event.repository.full_name }}
          BRANCH: ${{ github.event.pull_request.head.ref }}
          PR_NUM: ${{ github.event.pull_request.number }}
          PR_LABELS: ${{ toJson(github.event.pull_request.labels.*.name) }}
          COMMIT_SHA: ${{ github.event.pull_request.head.sha }}
          COMMIT_TIME: ${{ github.event.pull_request.head.repo.pushed_at }}
          RUN_NUM: ${{ github.run_number }}

        steps:
          # # Enable step debugging. Uncomment this to debug pipeline issues
          # - name: Enable Step Debugging
          #   run: echo "ACTIONS_STEP_DEBUG=true >> $GITHUB_ENV"

          # Checkout current branch of gen3-code-vigil if it is the repo under test
          - name: Checkout integration test code from dev branch
            if: ${{ github.event.repository.name == 'gen3-code-vigil' }}
            uses: actions/checkout@v4

          # Checkout master branch of gen3-code-vigil when another repo is under test
          - name: Checkout integration test code from master branch
            if: ${{ github.event.repository.name  != 'gen3-code-vigil' }}
            uses: actions/checkout@v4
            with:
              repository: uc-cdis/gen3-code-vigil
              ref: master

          # gen3-integration-tests run with python 3.9
          - name: Set up Python
            uses: actions/setup-python@v4
            with:
              python-version: 3.9

          # allure report generation needs node
          - name: Set up node
            uses: actions/setup-node@v3

          # Install gen3-integration-tests dependencies
          - name: Install dependencies
            run: |
              python -m pip install --upgrade pip
              pip install poetry
              poetry install
              poetry show
<<<<<<< HEAD
              poetry run npx playwright install
=======
              poetry run playwright install
>>>>>>> 81e4290a

          # TODO: Rely on a database in AWS to make this faster
          # Select an unlocked environment
          # If an env is specified in a PR label use it, else pick one from the pool
          - name: Select CI environment
            id: select_ci_env
            run: |
              labels="${PR_LABELS//\\n/ }"
              env_label=$(echo "$labels" | jq -r 'map(select(test("jenkins-"; "i"))) | first')
              if [[ $env_label != "" && $env_label != null ]]; then
                echo "Found PR label $env_label"
                poetry run python -m gen3_ci.scripts.select_ci_environment $env_label
              else
                poetry run python -m gen3_ci.scripts.select_ci_environment
              fi

          # TODO: Improve the logic to do differential updates to the env, not roll all services
          # Apply the changes to the manifest of the selected CI environment, roll the pods and run usersync
          # Generate API keys for test users for the environment
          - name: Prepare CI environment
            id: prep_ci_env
            if: ${{ env.NAMESPACE != 'None' }}
            run: |
              mkdir $HOME/.gen3
              poetry run python -m gen3_ci.scripts.prepare_ci_environment

          - name: Run tests pertaining to specific service
            id: run_service_tests
            if: ${{ inputs.SERVICE_TO_TEST && success() }}
            run: |
              mkdir output
              poetry run pytest -n auto -m "not wip" -m ${{ inputs.SERVICE_TO_TEST }} --clean-alluredir --alluredir allure-results --no-header

          - name: Run tests
            id: run_tests
            if: ${{ !inputs.SERVICE_TO_TEST && success() }}
            run: |
              mkdir output
              poetry run pytest -n auto -m "not wip" --clean-alluredir --alluredir allure-results --no-header

          - name: Debug logging
            run: |
              echo ${{ steps.run_service_tests.outcome }}
              echo ${{ steps.run_tests.outcome }}
              echo "Current directory: $(pwd)"
              ls -la
              ls -la /home/runner/.cache/ms-playwright

          - name: Generate allure report
            id: generate_allure_report
            if: ${{ steps.run_service_tests.outcome == 'success' || steps.run_service_tests.outcome == 'failure' || steps.run_tests.outcome == 'success' || steps.run_tests.outcome == 'failure' }}
            run: |
              npm install -g allure-commandline --save-dev
              allure generate allure-results -o allure-report --clean

          - name: Render md report to the PR
            id: generate_md_report
            if: ${{ steps.run_service_tests.outcome == 'success' || steps.run_service_tests.outcome == 'failure' || steps.run_tests.outcome == 'success' || steps.run_tests.outcome == 'failure' }}
            run: gh pr comment $PR_NUM --body-file output/report.md -R $REPO_FN
            env:
              GITHUB_TOKEN: ${{ secrets.GITHUB_TOKEN }}

          - name: Upload allure report to S3
            id: upload_allure_report
            if: ${{ steps.generate_allure_report.outcome == 'success' }}
            run: aws s3 sync ./allure-report ${{ secrets.QA_DASHBOARD_S3_PATH }}/$REPO/$PR_NUM/$RUN_NUM
            env:
              AWS_ACCESS_KEY_ID: ${{ secrets.CI_AWS_ACCESS_KEY_ID }}
              AWS_SECRET_ACCESS_KEY: ${{ secrets.CI_AWS_SECRET_ACCESS_KEY }}
              AWS_DEFAULT_REGION: 'us-east-1'

          - name: Publish allure report link to the PR
            id: gh_comment_allure_link
            if: ${{ steps.upload_allure_report.outcome == 'success' }}
            run: gh pr comment $PR_NUM --body "Please find the detailed integration test report [here](https://qa.planx-pla.net/dashboard/Secure/gen3-ci-reports/$REPO/$PR_NUM/$RUN_NUM/index.html)" -R $REPO_FN
            env:
              GITHUB_TOKEN: ${{ secrets.GITHUB_TOKEN }}

          - name: Archive pod logs from CI environment
            id: archive_pod_logs
            if: ${{ steps.prep_ci_env.outcome == 'success' || steps.prep_ci_env.outcome == 'failure' }}
            run: poetry run python -m gen3_ci.scripts.save_ci_env_pod_logs

          - name: Publish pod logs url to the PR
            id: gh_comment_pod_logs_link
            if: ${{ steps.archive_pod_logs.outcome == 'success' }}
            run: gh pr comment $PR_NUM --body "Please find the ci env pod logs [here]($POD_LOGS_URL)" -R $REPO_FN
            env:
              GITHUB_TOKEN: ${{ secrets.GITHUB_TOKEN }}

          - name: Release CI environment
            id: release_ci_env
            if: ${{ env.NAMESPACE != 'None' }}
            run: poetry run python -m gen3_ci.scripts.release_ci_environment

          - name: Mark workflow as failed for unsuccessful test runs
            if: ${{ steps.run_service_tests.outcome != 'success' && steps.run_tests.outcome != 'success' }}
            run: echo "Test run was unsuccessful, marking workflow as failed" && exit 1

          - name: Stop pending jenkins jobs for cancelled run
            if: ${{ cancelled() }}
            run: poetry run python -m gen3_ci.scripts.clean_up_jenkins<|MERGE_RESOLUTION|>--- conflicted
+++ resolved
@@ -85,11 +85,7 @@
               pip install poetry
               poetry install
               poetry show
-<<<<<<< HEAD
-              poetry run npx playwright install
-=======
               poetry run playwright install
->>>>>>> 81e4290a
 
           # TODO: Rely on a database in AWS to make this faster
           # Select an unlocked environment
@@ -134,9 +130,6 @@
             run: |
               echo ${{ steps.run_service_tests.outcome }}
               echo ${{ steps.run_tests.outcome }}
-              echo "Current directory: $(pwd)"
-              ls -la
-              ls -la /home/runner/.cache/ms-playwright
 
           - name: Generate allure report
             id: generate_allure_report
